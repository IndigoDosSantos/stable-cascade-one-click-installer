## Stable Cascade One-Click Installer

Easy setup for generating beautiful images with Stable Cascade.

<<<<<<< HEAD
### GUI 
1. Follow original installation instructions below
2. Use `run.bat` for gradio interface 

### Installation
=======
### Updates
- Added seed and steps control
- Added Linux/OS X support (thank you @il-katta)

### Installation ( Windows )
>>>>>>> e929bd50

1. **Download**: Get the installer by clicking this link: [Download ZIP](https://github.com/EtienneDosSantos/stable-cascade-one-click-installer/archive/refs/heads/main.zip)

2. **Extract**: Unzip the downloaded file to your preferred location.

3. **Install**: Double-click the `install.bat` file to automatically set up all dependencies.

4. **Generate**: Double-click `generate_images.bat` to open the image generation script and get creative!

### Installation ( Linux/OS X)

1. **Download**: Get the installer by clicking this link: [Download ZIP](https://github.com/EtienneDosSantos/stable-cascade-one-click-installer/archive/refs/heads/main.zip)

2. **Extract**: Unzip the downloaded file to your preferred location.

3. **Install**: Execute the `install.sh` script to automatically set up all dependencies.

4. **Generate**: Execute `generate_images.sh` script to start image generation


### Requirements

- This script requires Python to be installed on your system. Python is **not** included in the one-click installer. If you do not have Python installed, download and install it from the [official Python website](https://www.python.org/downloads/) before running the installer.
- Visual Studio build tools for C++ desktop development from the [official Visual Studio website](https://visualstudio.microsoft.com/downloads/)
- Hardware (only tested with 4060 Ti 16 GB VRAM): ![Screenshot of task manager during inference](https://raw.githubusercontent.com/EtienneDosSantos/stable-cascade-one-click-installer/main/hardware_requirements.jpg)

## Acknowledgments

This project makes use of code and models from Stability AI, licensed under the Stability AI Non-Commercial Research Community License Agreement. The full license agreement is available in this repository ([LICENSE-StabilityAI.txt](./LICENSE-StabilityAI.txt)). For more information about Stability AI and their work, visit [their website](https://stability.ai/).<|MERGE_RESOLUTION|>--- conflicted
+++ resolved
@@ -2,19 +2,11 @@
 
 Easy setup for generating beautiful images with Stable Cascade.
 
-<<<<<<< HEAD
-### GUI 
-1. Follow original installation instructions below
-2. Use `run.bat` for gradio interface 
-
-### Installation
-=======
 ### Updates
 - Added seed and steps control
 - Added Linux/OS X support (thank you @il-katta)
 
 ### Installation ( Windows )
->>>>>>> e929bd50
 
 1. **Download**: Get the installer by clicking this link: [Download ZIP](https://github.com/EtienneDosSantos/stable-cascade-one-click-installer/archive/refs/heads/main.zip)
 
